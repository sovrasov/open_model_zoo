"""
Copyright (c) 2019 Intel Corporation

Licensed under the Apache License, Version 2.0 (the "License");
you may not use this file except in compliance with the License.
You may obtain a copy of the License at

      http://www.apache.org/licenses/LICENSE-2.0

Unless required by applicable law or agreed to in writing, software
distributed under the License is distributed on an "AS IS" BASIS,
WITHOUT WARRANTIES OR CONDITIONS OF ANY KIND, either express or implied.
See the License for the specific language governing permissions and
limitations under the License.
"""

import warnings
import math
from functools import singledispatch
import numpy as np

from ..representation import (
    RegressionAnnotation,
    RegressionPrediction,
    FacialLandmarksAnnotation,
    FacialLandmarksPrediction,
    SuperResolutionAnnotation,
    SuperResolutionPrediction,
    GazeVectorAnnotation,
    GazeVectorPrediction,
    DepthEstimationAnnotation,
    DepthEstimationPrediction,
    ImageInpaintingAnnotation,
    ImageInpaintingPrediction,
<<<<<<< HEAD
    StyleTransferAnnotation,
    StyleTransferPrediction,
=======
    ImageProcessingAnnotation,
    ImageProcessingPrediction
>>>>>>> d0d7f819
)

from .metric import PerImageEvaluationMetric
from ..config import BaseField, NumberField, BoolField, ConfigError, StringField
from ..utils import string_to_tuple, finalize_metric_result


class BaseRegressionMetric(PerImageEvaluationMetric):
    annotation_types = (RegressionAnnotation, DepthEstimationAnnotation)
    prediction_types = (RegressionPrediction, DepthEstimationPrediction)

    def __init__(self, value_differ, *args, **kwargs):
        super().__init__(*args, **kwargs)
        self.value_differ = value_differ
        self.calculate_diff = singledispatch(self._calculate_diff_regression_rep)
        self.calculate_diff.register(DepthEstimationAnnotation, self._calculate_diff_depth_estimation_rep)

    def configure(self):
        self.meta.update({
            'names': ['mean', 'std'], 'scale': 1, 'postfix': ' ', 'calculate_mean': False, 'target': 'higher-worse'
        })
        self.magnitude = []

    def update(self, annotation, prediction):
        diff = self.calculate_diff(annotation, prediction)
        self.magnitude.append(diff)

        return diff

    def _calculate_diff_regression_rep(self, annotation, prediction):
        return self.value_differ(annotation.value, prediction.value)

    def _calculate_diff_depth_estimation_rep(self, annotation, prediction):
        diff = annotation.mask * self.value_differ(annotation.depth_map, prediction.depth_map)
        ret = 0

        if np.sum(annotation.mask) > 0:
            ret = np.sum(diff) / np.sum(annotation.mask)

        return ret

    def evaluate(self, annotations, predictions):
        return np.mean(self.magnitude), np.std(self.magnitude)

    def reset(self):
        self.magnitude = []


class BaseRegressionOnIntervals(PerImageEvaluationMetric):
    annotation_types = (RegressionAnnotation, )
    prediction_types = (RegressionPrediction, )

    @classmethod
    def parameters(cls):
        parameters = super().parameters()
        parameters.update({
            'intervals': BaseField(optional=True, description="Comma-separated list of interval boundaries."),
            'start': NumberField(
                optional=True, default=0.0,
                description="Start value: way to generate range of intervals from start to end with length step."),
            'end': NumberField(
                optional=True,
                description="Stop value: way to generate range of intervals from start to end with length step."
            ),
            'step': NumberField(
                optional=True, default=1.0,
                description="Step value: way to generate range of intervals from start to end with length step."
            ),
            'ignore_values_not_in_interval': BoolField(
                optional=True, default=True,
                description="Allows create additional intervals for values less than minimal value "
                            "in interval and greater than maximal."
            )
        })

        return parameters

    def __init__(self, value_differ, *args, **kwargs):
        super().__init__(*args, **kwargs)
        self.value_differ = value_differ

    def configure(self):
        self.meta.update({'scale': 1, 'postfix': ' ', 'calculate_mean': False, 'target': 'higher-worse'})
        self.ignore_out_of_range = self.get_value_from_config('ignore_values_not_in_interval')

        self.intervals = self.get_value_from_config('intervals')
        if not self.intervals:
            stop = self.get_value_from_config('end')
            if not stop:
                raise ConfigError('intervals or start-step-end of interval should be specified for metric')

            start = self.get_value_from_config('start')
            step = self.get_value_from_config('step')
            self.intervals = np.arange(start, stop + step, step)

        if not isinstance(self.intervals, (list, np.ndarray)):
            self.intervals = string_to_tuple(self.intervals)

        self.intervals = np.unique(self.intervals)
        self.magnitude = [[] for _ in range(len(self.intervals) + 1)]
        self._create_meta()

    def update(self, annotation, prediction):
        index = find_interval(annotation.value, self.intervals)
        diff = self.value_differ(annotation.value, prediction.value)
        self.magnitude[index].append(diff)

        return diff

    def evaluate(self, annotations, predictions):
        if self.ignore_out_of_range:
            self.magnitude = self.magnitude[1:-1]

        result = [[np.mean(values), np.std(values)] if values else [np.nan, np.nan] for values in self.magnitude]
        result, self.meta['names'] = finalize_metric_result(np.reshape(result, -1), self.meta['names'])

        if not result:
            warnings.warn("No values in given interval")
            result.append(0)

        return result

    def _create_meta(self):
        self.meta['names'] = ([])
        if not self.ignore_out_of_range:
            self.meta['names'] = (['mean: < ' + str(self.intervals[0]), 'std: < ' + str(self.intervals[0])])

        for index in range(len(self.intervals) - 1):
            self.meta['names'].append('mean: <= ' + str(self.intervals[index]) + ' < ' + str(self.intervals[index + 1]))
            self.meta['names'].append('std: <= ' + str(self.intervals[index]) + ' < ' + str(self.intervals[index + 1]))

        if not self.ignore_out_of_range:
            self.meta['names'].append('mean: > ' + str(self.intervals[-1]))
            self.meta['names'].append('std: > ' + str(self.intervals[-1]))

    def reset(self):
        self.magnitude = [[] for _ in range(len(self.intervals) + 1)]
        self._create_meta()


class MeanAbsoluteError(BaseRegressionMetric):
    __provider__ = 'mae'

    def __init__(self, *args, **kwargs):
        super().__init__(mae_differ, *args, **kwargs)


class MeanSquaredError(BaseRegressionMetric):
    __provider__ = 'mse'

    def __init__(self, *args, **kwargs):
        super().__init__(mse_differ, *args, **kwargs)


class RootMeanSquaredError(BaseRegressionMetric):
    __provider__ = 'rmse'

    def __init__(self, *args, **kwargs):
        super().__init__(mse_differ, *args, **kwargs)

    def update(self, annotation, prediction):
        rmse = np.sqrt(self.calculate_diff(annotation, prediction))
        self.magnitude.append(rmse)
        return rmse

    def evaluate(self, annotations, predictions):
        return np.mean(self.magnitude), np.std(self.magnitude)


class MeanAbsoluteErrorOnInterval(BaseRegressionOnIntervals):
    __provider__ = 'mae_on_interval'

    def __init__(self, *args, **kwargs):
        super().__init__(mae_differ, *args, **kwargs)


class MeanSquaredErrorOnInterval(BaseRegressionOnIntervals):
    __provider__ = 'mse_on_interval'

    def __init__(self, *args, **kwargs):
        super().__init__(mse_differ, *args, **kwargs)


class RootMeanSquaredErrorOnInterval(BaseRegressionOnIntervals):
    __provider__ = 'rmse_on_interval'

    def __init__(self, *args, **kwargs):
        super().__init__(mse_differ, *args, **kwargs)

    def update(self, annotation, prediction):
        mse = super().update(annotation, prediction)
        return np.sqrt(mse)

    def evaluate(self, annotations, predictions):
        if self.ignore_out_of_range:
            self.magnitude = self.magnitude[1:-1]

        result = []
        for values in self.magnitude:
            error = [np.sqrt(np.mean(values)), np.sqrt(np.std(values))] if values else [np.nan, np.nan]
            result.append(error)

        result, self.meta['names'] = finalize_metric_result(np.reshape(result, -1), self.meta['names'])

        if not result:
            warnings.warn("No values in given interval")
            result.append(0)

        return result


class FacialLandmarksPerPointNormedError(PerImageEvaluationMetric):
    __provider__ = 'per_point_normed_error'

    annotation_types = (FacialLandmarksAnnotation, )
    prediction_types = (FacialLandmarksPrediction, )

    def configure(self):
        self.meta.update({
            'scale': 1, 'postfix': ' ', 'calculate_mean': True, 'data_format': '{:.4f}', 'target': 'higher-worse'
        })
        self.magnitude = []

    def update(self, annotation, prediction):
        result = point_regression_differ(
            annotation.x_values, annotation.y_values, prediction.x_values, prediction.y_values
        )
        result /= np.maximum(annotation.interocular_distance, np.finfo(np.float64).eps)
        self.magnitude.append(result)

        return result

    def evaluate(self, annotations, predictions):
        num_points = np.shape(self.magnitude)[1]
        point_result_name_pattern = 'point_{}_normed_error'
        self.meta['names'] = [point_result_name_pattern.format(point_id) for point_id in range(num_points)]
        per_point_rmse = np.mean(self.magnitude, axis=0)
        per_point_rmse, self.meta['names'] = finalize_metric_result(per_point_rmse, self.meta['names'])

        return per_point_rmse

    def reset(self):
        self.magnitude = []


class FacialLandmarksNormedError(PerImageEvaluationMetric):
    __provider__ = 'normed_error'

    annotation_types = (FacialLandmarksAnnotation, )
    prediction_types = (FacialLandmarksPrediction, )

    @classmethod
    def parameters(cls):
        parameters = super().parameters()
        parameters.update({
            'calculate_std': BoolField(
                optional=True, default=False, description="Allows calculation of standard deviation"
            ),
            'percentile': NumberField(
                optional=True, value_type=int, min_value=0, max_value=100,
                description="Calculate error rate for given percentile."
            )
        })

        return parameters

    def configure(self):
        self.calculate_std = self.get_value_from_config('calculate_std')
        self.percentile = self.get_value_from_config('percentile')
        self.meta.update({
            'scale': 1,
            'postfix': ' ',
            'calculate_mean': not self.calculate_std or not self.percentile,
            'data_format': '{:.4f}',
            'target': 'higher-worse'
        })
        self.magnitude = []

    def update(self, annotation, prediction):
        per_point_result = point_regression_differ(
            annotation.x_values, annotation.y_values, prediction.x_values, prediction.y_values
        )
        avg_result = np.sum(per_point_result) / len(per_point_result)
        avg_result /= np.maximum(annotation.interocular_distance, np.finfo(np.float64).eps)
        self.magnitude.append(avg_result)

        return avg_result

    def evaluate(self, annotations, predictions):
        self.meta['names'] = ['mean']
        result = [np.mean(self.magnitude)]

        if self.calculate_std:
            result.append(np.std(self.magnitude))
            self.meta['names'].append('std')

        if self.percentile:
            sorted_magnitude = np.sort(self.magnitude)
            index = len(self.magnitude) / 100 * self.percentile
            result.append(sorted_magnitude[int(index)])
            self.meta['names'].append('{}th percentile'.format(self.percentile))

        return result

    def reset(self):
        self.magnitude = []


def calculate_distance(x_coords, y_coords, selected_points):
    first_point = [x_coords[selected_points[0]], y_coords[selected_points[0]]]
    second_point = [x_coords[selected_points[1]], y_coords[selected_points[1]]]
    return np.linalg.norm(np.subtract(first_point, second_point))


def mae_differ(annotation_val, prediction_val):
    return np.abs(annotation_val - prediction_val)


def mse_differ(annotation_val, prediction_val):
    return (annotation_val - prediction_val)**2


def find_interval(value, intervals):
    for index, point in enumerate(intervals):
        if value < point:
            return index

    return len(intervals)


def point_regression_differ(annotation_val_x, annotation_val_y, prediction_val_x, prediction_val_y):
    loss = np.subtract(list(zip(annotation_val_x, annotation_val_y)), list(zip(prediction_val_x, prediction_val_y)))
    return np.linalg.norm(loss, 2, axis=1)


class PeakSignalToNoiseRatio(BaseRegressionMetric):
    __provider__ = 'psnr'

<<<<<<< HEAD
    annotation_types = (SuperResolutionAnnotation, ImageInpaintingAnnotation, StyleTransferAnnotation )
    prediction_types = (SuperResolutionPrediction, ImageInpaintingPrediction, StyleTransferPrediction )
=======
    annotation_types = (SuperResolutionAnnotation, ImageInpaintingAnnotation, ImageProcessingAnnotation)
    prediction_types = (SuperResolutionPrediction, ImageInpaintingPrediction, ImageProcessingPrediction)
>>>>>>> d0d7f819

    @classmethod
    def parameters(cls):
        parameters = super().parameters()
        parameters.update({
            'scale_border': NumberField(optional=True, min_value=0, default=4, description="Scale border."),
            'color_order': StringField(
                optional=True, choices=['BGR', 'RGB'], default='RGB',
                description="The field specified which color order BGR or RGB will be used during metric calculation."
            )
        })

        return parameters

    def __init__(self, *args, **kwargs):
        super().__init__(self._psnr_differ, *args, **kwargs)
        self.meta['target'] = 'higher-better'

    def configure(self):
        super().configure()
        self.scale_border = self.get_value_from_config('scale_border')
        color_order = self.get_value_from_config('color_order')
        channel_order = {
            'BGR': [2, 1, 0],
            'RGB': [0, 1, 2]
        }
        self.meta['postfix'] = 'Db'
        self.channel_order = channel_order[color_order]

    def _psnr_differ(self, annotation_image, prediction_image):
        prediction = np.asarray(prediction_image).astype(np.float)
        ground_truth = np.asarray(annotation_image).astype(np.float)

        height, width = prediction.shape[:2]
        prediction = prediction[
            self.scale_border:height - self.scale_border,
            self.scale_border:width - self.scale_border
        ]
        ground_truth = ground_truth[
            self.scale_border:height - self.scale_border,
            self.scale_border:width - self.scale_border
        ]
        image_difference = (prediction - ground_truth) / 255.  # rgb color space

        r_channel_diff = image_difference[:, :, self.channel_order[0]]
        g_channel_diff = image_difference[:, :, self.channel_order[1]]
        b_channel_diff = image_difference[:, :, self.channel_order[2]]

        channels_diff = (r_channel_diff * 65.738 + g_channel_diff * 129.057 + b_channel_diff * 25.064) / 256

        mse = np.mean(channels_diff ** 2)
        if mse == 0:
            return np.Infinity

        return -10 * math.log10(mse)


def angle_differ(gt_gaze_vector, predicted_gaze_vector):
    return np.arccos(
        gt_gaze_vector.dot(predicted_gaze_vector) / np.linalg.norm(gt_gaze_vector)
        / np.linalg.norm(predicted_gaze_vector)
    ) * 180 / np.pi


class AngleError(BaseRegressionMetric):
    __provider__ = 'angle_error'

    annotation_types = (GazeVectorAnnotation, )
    prediction_types = (GazeVectorPrediction, )

    def __init__(self, *args, **kwargs):
        super().__init__(angle_differ, *args, **kwargs)


def _ssim(annotation_image, prediction_image):
    prediction = np.asarray(prediction_image)
    ground_truth = np.asarray(annotation_image)
    if len(ground_truth.shape) < len(prediction) and prediction.shape[-1] == 1:
        prediction = np.squeeze(prediction)
    mu_x = np.mean(prediction)
    mu_y = np.mean(ground_truth)
    var_x = np.var(prediction)
    var_y = np.var(ground_truth)
    sig_xy = np.mean((prediction - mu_x)*(ground_truth - mu_y))/(np.sqrt(var_x*var_y))
    c1 = (0.01 * 2**32-1)**2
    c2 = (0.03 * 2**32-1)**2
    mssim = (2*mu_x*mu_y + c1)*(2*sig_xy + c2)/((mu_x**2 + mu_y**2 + c1)*(var_x + var_y + c2))
    return mssim


class StructuralSimilarity(BaseRegressionMetric):
    __provider__ = 'ssim'
<<<<<<< HEAD

    annotation_types = (ImageInpaintingAnnotation, StyleTransferAnnotation )
    prediction_types = (ImageInpaintingPrediction, StyleTransferPrediction )
=======
    annotation_types = (ImageInpaintingAnnotation, ImageProcessingAnnotation, SuperResolutionAnnotation)
    prediction_types = (ImageInpaintingPrediction, ImageProcessingPrediction, SuperResolutionPrediction)
>>>>>>> d0d7f819

    def __init__(self, *args, **kwargs):
        super().__init__(_ssim, *args, **kwargs)
        self.meta['target'] = 'higher-better'<|MERGE_RESOLUTION|>--- conflicted
+++ resolved
@@ -32,13 +32,8 @@
     DepthEstimationPrediction,
     ImageInpaintingAnnotation,
     ImageInpaintingPrediction,
-<<<<<<< HEAD
-    StyleTransferAnnotation,
-    StyleTransferPrediction,
-=======
     ImageProcessingAnnotation,
     ImageProcessingPrediction
->>>>>>> d0d7f819
 )
 
 from .metric import PerImageEvaluationMetric
@@ -377,13 +372,8 @@
 class PeakSignalToNoiseRatio(BaseRegressionMetric):
     __provider__ = 'psnr'
 
-<<<<<<< HEAD
-    annotation_types = (SuperResolutionAnnotation, ImageInpaintingAnnotation, StyleTransferAnnotation )
-    prediction_types = (SuperResolutionPrediction, ImageInpaintingPrediction, StyleTransferPrediction )
-=======
     annotation_types = (SuperResolutionAnnotation, ImageInpaintingAnnotation, ImageProcessingAnnotation)
     prediction_types = (SuperResolutionPrediction, ImageInpaintingPrediction, ImageProcessingPrediction)
->>>>>>> d0d7f819
 
     @classmethod
     def parameters(cls):
@@ -476,14 +466,8 @@
 
 class StructuralSimilarity(BaseRegressionMetric):
     __provider__ = 'ssim'
-<<<<<<< HEAD
-
-    annotation_types = (ImageInpaintingAnnotation, StyleTransferAnnotation )
-    prediction_types = (ImageInpaintingPrediction, StyleTransferPrediction )
-=======
     annotation_types = (ImageInpaintingAnnotation, ImageProcessingAnnotation, SuperResolutionAnnotation)
     prediction_types = (ImageInpaintingPrediction, ImageProcessingPrediction, SuperResolutionPrediction)
->>>>>>> d0d7f819
 
     def __init__(self, *args, **kwargs):
         super().__init__(_ssim, *args, **kwargs)
